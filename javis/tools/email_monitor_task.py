--- conflicted
+++ resolved
@@ -1,10 +1,6 @@
 import asyncio
 import logging
-<<<<<<< HEAD
-from typing import Dict
-=======
-from typing import Dict, Optional, List, Literal
->>>>>>> 2c4ba9ab
+from typing import Dict, List
 from datetime import datetime, timedelta
 import asyncpg
 from javis import settings
@@ -492,7 +488,6 @@
 
 
 async def start_monitoring() -> None:
-<<<<<<< HEAD
     """Start the email monitoring background task."""
     print("Gmail bot is running")
     global is_running
@@ -509,29 +504,6 @@
                 await asyncio.sleep(60)  # Wait a bit before retrying on error
     finally:
         logger.info("Email monitoring service stopped")
-=======
-    """Start the email monitoring background task.
-
-    This function runs an infinite loop that:
-    1. Checks all monitored threads for new replies
-    2. Processes any new replies found
-    3. Sleeps for 5 minutes before the next check
-    4. Handles graceful shutdown on cancellation
-
-    The loop continues until stop_monitoring() is called.
-    """
-    logger.info("Starting email monitoring service")
-    global is_running
-    is_running = True
-
-    while is_running:
-        try:
-            await check_threads()
-            await asyncio.sleep(5)  # Check every 5 minutes
-        except Exception as e:
-            print(f"Error in monitoring loop: {str(e)}")
-            await asyncio.sleep(60)  # Wait a bit before retrying on error
->>>>>>> 2c4ba9ab
 
 
 async def stop_monitoring() -> None:
