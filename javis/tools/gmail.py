from typing import List, Optional
from email.mime.text import MIMEText
from email.mime.multipart import MIMEMultipart
import base64
from googleapiclient.discovery import build
<<<<<<< HEAD
=======

>>>>>>> 2c4ba9ab
from javis.helper import get_google_crendential

from javis.helper import get_google_crendential

<<<<<<< HEAD

=======
>>>>>>> 2c4ba9ab
def get_gmail_service():
    creds = get_google_crendential()
    return build("gmail", "v1", credentials=creds)


async def send_email(
    to_email: str,
    subject: str,
    body: str,
    cc: Optional[List[str]] = None,
    bcc: Optional[List[str]] = None,
    is_html: bool = False,
) -> dict:
    """Send an email using Gmail API.

    Args:
        to_email: Recipient email address
        subject: Email subject
        body: Email body content
        cc: Optional list of CC recipients
        bcc: Optional list of BCC recipients
        is_html: Whether the body content is HTML (default: False)

    Returns:
        dict: Response containing status and message details or error information

    Examples:
        >>> await send_email(
        ...     "recipient@example.com",
        ...     "Hello",
        ...     "This is a test email"
        ... )

        >>> await send_email(
        ...     "recipient@example.com",
        ...     "HTML Test",
        ...     "<h1>Hello</h1><p>This is HTML content</p>",
        ...     cc=["cc@example.com"],
        ...     is_html=True
        ... )
    """
    try:
        service = get_gmail_service()

        # Create message container
        message = MIMEMultipart()
        message["to"] = to_email
        message["subject"] = subject

        if cc:
            message["cc"] = ", ".join(cc)
        if bcc:
            message["bcc"] = ", ".join(bcc)

        # Add body
        if is_html:
            msg = MIMEText(body, "html")
        else:
            msg = MIMEText(body, "plain")
        message.attach(msg)

        # Encode the message
        raw_message = base64.urlsafe_b64encode(message.as_bytes()).decode("utf-8")

        try:
            # Send the email
            sent_message = (
                service.users()
                .messages()
                .send(userId="me", body={"raw": raw_message})
                .execute()
            )

            # Store the thread ID for monitoring replies
            thread_id = sent_message.get("threadId")
            from javis.tools.email_monitor_task import add_thread_to_monitor
            print(f"Adding thread to monitor: {thread_id}")
            print(f"to_email: {to_email}")
            await add_thread_to_monitor(thread_id, to_email)

            return {
                "status": "success",
                "message_id": sent_message["id"],
                "thread_id": thread_id,
                "label_ids": sent_message.get("labelIds", []),
                "recipient": to_email,
                "subject": subject,
                "cc": cc,
                "bcc": bcc,
            }

        except Exception as e:
            print(f"Error sending email: {e}")
            return {"status": "failed", "error": f"Failed to send email: {str(e)}"}

    except Exception as e:
        print(f"Error sending email: {e}")
        return {"status": "failed", "error": str(e)}<|MERGE_RESOLUTION|>--- conflicted
+++ resolved
@@ -3,18 +3,10 @@
 from email.mime.multipart import MIMEMultipart
 import base64
 from googleapiclient.discovery import build
-<<<<<<< HEAD
-=======
-
->>>>>>> 2c4ba9ab
-from javis.helper import get_google_crendential
 
 from javis.helper import get_google_crendential
 
-<<<<<<< HEAD
 
-=======
->>>>>>> 2c4ba9ab
 def get_gmail_service():
     creds = get_google_crendential()
     return build("gmail", "v1", credentials=creds)
