--- conflicted
+++ resolved
@@ -1,13 +1,9 @@
 from javis.models.gemini import gemini
 from pydantic_ai import Agent
 from typing import List, Callable
-<<<<<<< HEAD
-from javis.tools import internet_search, resume, calendar, gmail
+from javis.tools import helpers, internet_search, resume, calendar, gmail
 from javis.tools.email_monitor import send_and_monitor_candidate_email
 from javis.tools.email_monitor_task import check_email_replies, process_candidate_reply
-=======
-from javis.tools import helpers, internet_search, resume, calendar, gmail
->>>>>>> 386f40c1
 from javis import settings
 from javis.tools.messages import MessageStore
 from pydantic_core import to_jsonable_python
@@ -49,15 +45,12 @@
             send_telegram_message,
             # Gmail
             gmail.send_email,
-<<<<<<< HEAD
             # Email monitoring
             check_email_replies,
             process_candidate_reply,
             send_and_monitor_candidate_email,
-=======
             # Helpers
             helpers.get_time_now,
->>>>>>> 386f40c1
         ],
     )
 
