--- conflicted
+++ resolved
@@ -32,22 +32,11 @@
     Returns:
         Resource: Google Calendar API service
     """
-<<<<<<< HEAD
-    
-    CREDENTIALS_PATH = settings.DATA_DIR / "credentials.json"
-    TOKEN_PATH = settings.DATA_DIR / "token.pickle"
-
-    SCOPES = [
-        "https://www.googleapis.com/auth/calendar",
-        "https://www.googleapis.com/auth/gmail.send"
-    ]
-=======
 
     CREDENTIALS_PATH = settings.DATA_DIR / "credentials.json"
     TOKEN_PATH = settings.DATA_DIR / "token.pickle"
 
     SCOPES = ["https://www.googleapis.com/auth/calendar", "https://mail.google.com/"]
->>>>>>> 2c4ba9ab
 
     creds = None
     if TOKEN_PATH.exists():
